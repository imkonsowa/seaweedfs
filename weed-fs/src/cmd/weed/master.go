--- conflicted
+++ resolved
@@ -95,11 +95,7 @@
 	if err == nil {
 		writeJson(w, r, map[string]interface{}{"fid": fid, "url": dn.Url(), "publicUrl": dn.PublicUrl, "count": count})
 	} else {
-<<<<<<< HEAD
 		w.WriteHeader(http.StatusNotAcceptable)
-=======
-		w.WriteHeader(http.StatusNotFound)
->>>>>>> 8c2c5986
 		writeJson(w, r, map[string]string{"error": err.Error()})
 	}
 }
