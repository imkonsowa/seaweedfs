package log_buffer

import (
	"bytes"
	"fmt"
	"time"

	"google.golang.org/protobuf/proto"

	"github.com/seaweedfs/seaweedfs/weed/glog"
	"github.com/seaweedfs/seaweedfs/weed/pb/filer_pb"
	"github.com/seaweedfs/seaweedfs/weed/util"
)

var (
	ResumeError         = fmt.Errorf("resume")
	ResumeFromDiskError = fmt.Errorf("resumeFromDisk")
)

type MessagePosition struct {
	time.Time        // this is the timestamp of the message
	BatchIndex int64 // this is only used when the timestamp is not enough to identify the next message, when the timestamp is in the previous batch.
}

func NewMessagePosition(tsNs int64, batchIndex int64) MessagePosition {
	return MessagePosition{
		Time:       time.Unix(0, tsNs).UTC(),
		BatchIndex: batchIndex,
	}
}

func (logBuffer *LogBuffer) LoopProcessLogData(readerName string, startPosition MessagePosition, stopTsNs int64,
	waitForDataFn func() bool, eachLogDataFn EachLogEntryFuncType) (lastReadPosition MessagePosition, isDone bool, err error) {
	// loop through all messages
	var bytesBuf *bytes.Buffer
	var batchIndex int64
	lastReadPosition = startPosition
	var entryCounter int64
	defer func() {
		if bytesBuf != nil {
			logBuffer.ReleaseMemory(bytesBuf)
		}
		println("LoopProcessLogData", readerName, "sent messages total", entryCounter)
	}()

	for {

		if bytesBuf != nil {
			logBuffer.ReleaseMemory(bytesBuf)
		}
		bytesBuf, batchIndex, err = logBuffer.ReadFromBuffer(lastReadPosition)
		if err == ResumeFromDiskError {
			time.Sleep(1127 * time.Millisecond)
			return lastReadPosition, isDone, ResumeFromDiskError
		}
		readSize := 0
		if bytesBuf != nil {
			readSize = bytesBuf.Len()
		}
<<<<<<< HEAD
		glog.V(1).Infof("%s ReadFromBuffer at %v batch %d. Read bytes %v batch %d", readerName, lastReadPosition, lastReadPosition.BatchIndex, readSize, batchIndex)
=======
		glog.V(4).Infof("%s ReadFromBuffer at %v batch %d. Read bytes %v batch %d", readerName, lastReadPosition, lastReadPosition.BatchIndex, readSize, batchIndex)
>>>>>>> 25643cfb
		if bytesBuf == nil {
			if batchIndex >= 0 {
				lastReadPosition = NewMessagePosition(lastReadPosition.UnixNano(), batchIndex)
			}
			if stopTsNs != 0 {
				isDone = true
				return
			}
			lastTsNs := logBuffer.LastTsNs
			for lastTsNs == logBuffer.LastTsNs {
				if waitForDataFn() {
					continue
				} else {
					isDone = true
					return
				}
			}
			if logBuffer.IsStopping() {
				isDone = true
				return
			}
			continue
		}

		buf := bytesBuf.Bytes()
		// fmt.Printf("ReadFromBuffer %s by %v size %d\n", readerName, lastReadPosition, len(buf))

		batchSize := 0

		for pos := 0; pos+4 < len(buf); {

			size := util.BytesToUint32(buf[pos : pos+4])
			if pos+4+int(size) > len(buf) {
				err = ResumeError
				glog.Errorf("LoopProcessLogData: %s read buffer %v read %d entries [%d,%d) from [0,%d)", readerName, lastReadPosition, batchSize, pos, pos+int(size)+4, len(buf))
				return
			}
			entryData := buf[pos+4 : pos+4+int(size)]

			logEntry := &filer_pb.LogEntry{}
			if err = proto.Unmarshal(entryData, logEntry); err != nil {
				glog.Errorf("unexpected unmarshal mq_pb.Message: %v", err)
				pos += 4 + int(size)
				continue
			}
			if stopTsNs != 0 && logEntry.TsNs > stopTsNs {
				isDone = true
				println("stopTsNs", stopTsNs, "logEntry.TsNs", logEntry.TsNs)
				return
			}
			lastReadPosition = NewMessagePosition(logEntry.TsNs, batchIndex)

			if isDone, err = eachLogDataFn(logEntry); err != nil {
				glog.Errorf("LoopProcessLogData: %s process log entry %d %v: %v", readerName, batchSize+1, logEntry, err)
				return
			}
			if isDone {
				glog.V(0).Infof("LoopProcessLogData2: %s process log entry %d", readerName, batchSize+1)
				return
			}

			pos += 4 + int(size)
			batchSize++
			entryCounter++

		}

		glog.V(0).Infof("%s sent messages ts[%+v,%+v] size %d\n", readerName, startPosition, lastReadPosition, batchSize)
	}

}<|MERGE_RESOLUTION|>--- conflicted
+++ resolved
@@ -57,11 +57,7 @@
 		if bytesBuf != nil {
 			readSize = bytesBuf.Len()
 		}
-<<<<<<< HEAD
-		glog.V(1).Infof("%s ReadFromBuffer at %v batch %d. Read bytes %v batch %d", readerName, lastReadPosition, lastReadPosition.BatchIndex, readSize, batchIndex)
-=======
 		glog.V(4).Infof("%s ReadFromBuffer at %v batch %d. Read bytes %v batch %d", readerName, lastReadPosition, lastReadPosition.BatchIndex, readSize, batchIndex)
->>>>>>> 25643cfb
 		if bytesBuf == nil {
 			if batchIndex >= 0 {
 				lastReadPosition = NewMessagePosition(lastReadPosition.UnixNano(), batchIndex)
